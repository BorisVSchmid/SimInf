--- conflicted
+++ resolved
@@ -25,12 +25,8 @@
 OBJECTS.misc = \
     misc/siminf_arg.o \
     misc/siminf_error.o \
-<<<<<<< HEAD
-    misc/siminf_forward_euler_linear_decay.o
-=======
     misc/siminf_forward_euler_linear_decay.o \
     misc/siminf_ldata.o
->>>>>>> f953599a
 
 OBJECTS = \
    siminf.o \
