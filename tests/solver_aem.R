--- conflicted
+++ resolved
@@ -163,13 +163,9 @@
     stopifnot(identical(length(infected(result_omp)), 20L))
     stopifnot(identical(length(prevalence(result_omp)), 10L))
     stopifnot(is.null(dim(prevalence(result_omp))))
-<<<<<<< HEAD
     stopifnot(identical(dim(prevalence(result_omp, type = "wnp")), c(2L, 10L)))
 
 
-}
-=======
-    stopifnot(identical(dim(prevalence(result_omp, type = "wnp")), c(6L, 10L)))
 }
 
 ## Check solver argument
@@ -184,5 +180,4 @@
                       res[[1]]$message)) > 0)
 res <- tools::assertError(run(model, threads = 1, solver = "non-existing-solver"))
 stopifnot(length(grep("Invalid 'solver' value.",
-                      res[[1]]$message)) > 0)
->>>>>>> 38f53420
+                      res[[1]]$message)) > 0)